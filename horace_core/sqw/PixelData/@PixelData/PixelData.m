--- conflicted
+++ resolved
@@ -230,11 +230,8 @@
     pix_out = get_data(obj, fields, abs_pix_indices);
     pix_out = get_pixels(obj, abs_pix_indices);
     pix_out = mask(obj, mask_array, npix);
-<<<<<<< HEAD
     pix_out = noisify(obj, varargin);
-=======
     obj = move_to_page(obj, page_number);
->>>>>>> fbe551c2
 
     function obj = PixelData(arg, mem_alloc)
         % Construct a PixelData object from the given data. Default
