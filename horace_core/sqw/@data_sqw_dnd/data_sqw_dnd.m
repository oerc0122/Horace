--- conflicted
+++ resolved
@@ -5,13 +5,8 @@
 
     % Original author: T.G.Perring
     %
-<<<<<<< HEAD
-    % $Revision:: 1758 ($Date:: 2019-12-16 18:18:50 +0000 (Mon, 16 Dec 2019) $)
+    % $Revision:: 1759 ($Date:: 2020-02-10 16:06:00 +0000 (Mon, 10 Feb 2020) $)
     %
-=======
-    % $Revision:: 1759 ($Date:: 2020-02-10 16:06:00 +0000 (Mon, 10 Feb 2020) $)
-    %   
->>>>>>> 90e6402d
     properties
         filename=''   % Name of sqw file that is being read, excluding path
         filepath=''   % Path to sqw file that is being read, including terminating file separator
